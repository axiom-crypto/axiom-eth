--- conflicted
+++ resolved
@@ -1,9 +1,6 @@
 use halo2_base::{
-<<<<<<< HEAD
-=======
     gates::{GateInstructions, RangeInstructions, range::{RangeConfig}},
     utils::{fe_to_biguint, value_to_option},
->>>>>>> 8fe2b0e7
     AssignedValue, Context,
     QuantumCell::{self, Constant, Existing, Witness},
 };
@@ -123,7 +120,6 @@
         }
     }
 
-<<<<<<< HEAD
     fn load_zero(&self, ctx: &mut Context<'_, F>) -> AssignedValue<F> {
         if let Some(zero) = &ctx.zero_cell {
             zero.clone()
@@ -131,144 +127,133 @@
             let zero = self.load_const(ctx, F::zero());
             ctx.zero_cell = Some(zero.clone());
             zero
-=======
+        }
+     }   
+
     pub fn pad_bits(
-	ctx: &mut Context<'_, F>,
-	range: &RangeConfig<F>,
-	inputs: &Vec<AssignedValue<F>>,
-	len: AssignedValue<F>,
-	in_min_len: usize,
-	in_max_len: usize,
-    ) -> Result<Vec<AssignedValue<F>>, Error> {
-	assert_eq!(in_max_len, inputs.len());
-	assert_eq!(in_max_len % 8, 0);
-	let out_len = ((in_max_len + 8 + 1087) / 1088) * 1088;
-
-	let mut out_vec = Vec::new();
-	for idx in 0..in_min_len {
-	    out_vec.push(inputs[idx].clone());
-	}
-	let mut append: Vec<QuantumCell<F>> = (in_min_len..in_max_len).map(|idx| {
-	    inputs[idx].value().zip(len.value()).map(|(v, l)| {
-		if idx == usize::try_from(fe_to_biguint(l)).unwrap() {
-		    F::one()
-		} else if idx < usize::try_from(fe_to_biguint(l)).unwrap() {
-		    *v
-		} else {
-		    F::zero()
-		}
-	    })
-	}).map(|v| Witness(v)).collect();
-	for idx in in_max_len..out_len {
-	    if idx < out_len - 1 {
-		append.push(Constant(F::zero()));
-	    } else {
-		append.push(Constant(F::one()));
-	    }
-	}
-	let mut new_out_vec = range.gate.assign_region_smart(ctx, append, vec![], vec![], vec![])?;
-	out_vec.append(&mut new_out_vec);
-	
-	// check matches up to len
-	let mut is_equal_vec = Vec::new();
-	for idx in in_min_len..in_max_len {
-	    let is_equal = range.is_equal(ctx, &Existing(&inputs[idx]), &Existing(&out_vec[idx]))?;
-	    is_equal_vec.push(is_equal);		
-	}
-
-	let mut cumulative_inputs = Vec::new();
-	let mut cumulative_gates = Vec::new();
-	let mut sum = is_equal_vec[0].value().copied();
-	cumulative_inputs.push(Existing(&is_equal_vec[0]));
-	for idx in (in_min_len + 1)..in_max_len {
-	    cumulative_gates.push(3 * idx - 3);
-	    cumulative_inputs.push(Constant(F::one()));
-	    cumulative_inputs.push(Existing(&is_equal_vec[idx - in_min_len]));
-	    sum = sum + is_equal_vec[idx - in_min_len].value();
-	    cumulative_inputs.push(Witness(sum));
-	}
-	let vals = range.gate.assign_region_smart(
-	    ctx, cumulative_inputs, cumulative_gates, vec![], vec![],
-	)?;
-	let len_minus_min_val = len.value().copied() - Value::known(F::from(in_min_len as u64));
-	let val = range.gate.assign_region_smart(
-	    ctx,
-	    vec![Witness(len_minus_min_val),
-		 Constant(F::one()),
-		 Constant(F::from(in_min_len as u64)),
-		 Existing(&len)],
-	    vec![0], vec![], vec![]
-	)?;
-	let len_minus_min_assigned = val[0].clone();
-	let is_equal_sum = range.gate.select_from_idx(
-	    ctx,
-	    &(0..in_max_len-in_min_len).map(|idx| Existing(&vals[3 * idx])).collect(),
-	    &Existing(&len_minus_min_assigned),
-	)?;
-	range.gate.assert_equal(ctx, &Existing(&is_equal_sum), &Existing(&len_minus_min_assigned))?;
-
-	// check padding val at index `len`
-	let idx_len_val = range.gate.select_from_idx(
-	    ctx,
-	    &out_vec[in_min_len..in_max_len].iter().map(|v| Existing(v)).collect(),
-	    &Existing(&len)
-	)?;
-	range.gate.assert_equal(ctx, &Existing(&idx_len_val), &Constant(F::from(1)))?;
-	
-	// check padding 0s after index `len`
-	let mut is_zero_vec = Vec::new();
-	for idx in in_min_len..in_max_len {
-	    let is_zero = range.is_zero(ctx, &out_vec[idx])?;
-	    is_zero_vec.push(is_zero);		
-	}
-	let mut cumulative_inputs2 = Vec::new();
-	let mut cumulative_gates2 = Vec::new();
-	let mut sum2 = is_zero_vec[in_max_len - in_min_len - 1].value().copied();
-	cumulative_inputs2.push(Existing(&is_zero_vec[in_max_len - in_min_len - 1]));
-	for idx in (in_min_len + 1)..in_max_len {
-	    cumulative_gates2.push(3 * idx - 3);
-	    cumulative_inputs2.push(Constant(F::one()));
-	    cumulative_inputs2.push(Existing(&is_zero_vec[in_max_len - in_min_len - 1 - idx]));
-	    sum2 = sum2 + is_zero_vec[in_max_len - in_min_len - 1 - idx].value().copied();
-	    cumulative_inputs2.push(Witness(sum2));
-	}
-	let vals2 = range.gate.assign_region_smart(
-	    ctx, cumulative_inputs2, cumulative_gates2, vec![], vec![],
-	)?;
-	let max_minus_len_val = Value::known(F::from(in_max_len as u64)) - len.value().copied();
-	let val2 = range.gate.assign_region_smart(
-	    ctx,
-	    vec![Witness(max_minus_len_val),
-		 Constant(F::one()),
-		 Existing(&len),
-		 Constant(F::from(in_max_len as u64))],
-	    vec![0], vec![], vec![]
-	)?;
-	let max_minus_len_assigned = val2[0].clone();
-	let is_zero_sum = range.gate.select_from_idx(
-	    ctx,
-	    &(0..in_max_len-in_min_len).map(|idx| Existing(&vals2[3 * idx])).collect(),
-	    &Existing(&max_minus_len_assigned),
-	)?;
-	range.gate.assert_equal(ctx, &Existing(&is_zero_sum), &Existing(&max_minus_len_assigned))?;
-
-	assert_eq!(out_len, out_vec.len());
-	Ok(out_vec)
-    }    
-
-    pub fn keccak(
-        &self,
-        ctx: &mut Context<'_, F>,
-        mut input_bits: Vec<QuantumCell<F>>,
-    ) -> Result<Vec<AssignedValue<F>>, Error> {
-        // === Padding ===
-        input_bits.push(Constant(F::one()));
-        while input_bits.len() % self.rate != self.rate - 1 {
-            input_bits.push(Constant(F::zero()));
->>>>>>> 8fe2b0e7
-        }
-    }
-
+	      ctx: &mut Context<'_, F>,
+	      range: &RangeConfig<F>,
+	      inputs: &Vec<AssignedValue<F>>,
+	      len: AssignedValue<F>,
+	      in_min_len: usize,
+	      in_max_len: usize,
+    ) -> Result<Vec<AssignedValue<F>>, Error> {
+        assert_eq!(in_max_len, inputs.len());
+        assert_eq!(in_max_len % 8, 0);
+        let out_len = ((in_max_len + 8 + 1087) / 1088) * 1088;
+
+        let mut out_vec = Vec::new();
+        for idx in 0..in_min_len {
+            out_vec.push(inputs[idx].clone());
+        }
+        let mut append: Vec<QuantumCell<F>> = (in_min_len..in_max_len).map(|idx| {
+            inputs[idx].value().zip(len.value()).map(|(v, l)| {
+          if idx == usize::try_from(fe_to_biguint(l)).unwrap() {
+              F::one()
+          } else if idx < usize::try_from(fe_to_biguint(l)).unwrap() {
+              *v
+          } else {
+              F::zero()
+          }
+            })
+        }).map(|v| Witness(v)).collect();
+        for idx in in_max_len..out_len {
+            if idx < out_len - 1 {
+          append.push(Constant(F::zero()));
+            } else {
+          append.push(Constant(F::one()));
+            }
+        }
+        let mut new_out_vec = range.gate.assign_region_smart(ctx, append, vec![], vec![], vec![])?;
+        out_vec.append(&mut new_out_vec);
+
+        // check matches up to len
+        let mut is_equal_vec = Vec::new();
+        for idx in in_min_len..in_max_len {
+            let is_equal = range.is_equal(ctx, &Existing(&inputs[idx]), &Existing(&out_vec[idx]))?;
+            is_equal_vec.push(is_equal);		
+        }
+
+        let mut cumulative_inputs = Vec::new();
+        let mut cumulative_gates = Vec::new();
+        let mut sum = is_equal_vec[0].value().copied();
+        cumulative_inputs.push(Existing(&is_equal_vec[0]));
+        for idx in (in_min_len + 1)..in_max_len {
+            cumulative_gates.push(3 * idx - 3);
+            cumulative_inputs.push(Constant(F::one()));
+            cumulative_inputs.push(Existing(&is_equal_vec[idx - in_min_len]));
+            sum = sum + is_equal_vec[idx - in_min_len].value();
+            cumulative_inputs.push(Witness(sum));
+        }
+        let vals = range.gate.assign_region_smart(
+            ctx, cumulative_inputs, cumulative_gates, vec![], vec![],
+        )?;
+        let len_minus_min_val = len.value().copied() - Value::known(F::from(in_min_len as u64));
+        let val = range.gate.assign_region_smart(
+            ctx,
+            vec![Witness(len_minus_min_val),
+           Constant(F::one()),
+           Constant(F::from(in_min_len as u64)),
+           Existing(&len)],
+            vec![0], vec![], vec![]
+        )?;
+        let len_minus_min_assigned = val[0].clone();
+        let is_equal_sum = range.gate.select_from_idx(
+            ctx,
+            &(0..in_max_len-in_min_len).map(|idx| Existing(&vals[3 * idx])).collect(),
+            &Existing(&len_minus_min_assigned),
+        )?;
+        range.gate.assert_equal(ctx, &Existing(&is_equal_sum), &Existing(&len_minus_min_assigned))?;
+
+        // check padding val at index `len`
+        let idx_len_val = range.gate.select_from_idx(
+            ctx,
+            &out_vec[in_min_len..in_max_len].iter().map(|v| Existing(v)).collect(),
+            &Existing(&len)
+        )?;
+        range.gate.assert_equal(ctx, &Existing(&idx_len_val), &Constant(F::from(1)))?;
+
+        // check padding 0s after index `len`
+        let mut is_zero_vec = Vec::new();
+        for idx in in_min_len..in_max_len {
+            let is_zero = range.is_zero(ctx, &out_vec[idx])?;
+            is_zero_vec.push(is_zero);		
+        }
+        let mut cumulative_inputs2 = Vec::new();
+        let mut cumulative_gates2 = Vec::new();
+        let mut sum2 = is_zero_vec[in_max_len - in_min_len - 1].value().copied();
+        cumulative_inputs2.push(Existing(&is_zero_vec[in_max_len - in_min_len - 1]));
+        for idx in (in_min_len + 1)..in_max_len {
+            cumulative_gates2.push(3 * idx - 3);
+            cumulative_inputs2.push(Constant(F::one()));
+            cumulative_inputs2.push(Existing(&is_zero_vec[in_max_len - in_min_len - 1 - idx]));
+            sum2 = sum2 + is_zero_vec[in_max_len - in_min_len - 1 - idx].value().copied();
+            cumulative_inputs2.push(Witness(sum2));
+        }
+        let vals2 = range.gate.assign_region_smart(
+            ctx, cumulative_inputs2, cumulative_gates2, vec![], vec![],
+        )?;
+        let max_minus_len_val = Value::known(F::from(in_max_len as u64)) - len.value().copied();
+        let val2 = range.gate.assign_region_smart(
+            ctx,
+            vec![Witness(max_minus_len_val),
+           Constant(F::one()),
+           Existing(&len),
+           Constant(F::from(in_max_len as u64))],
+            vec![0], vec![], vec![]
+        )?;
+        let max_minus_len_assigned = val2[0].clone();
+        let is_zero_sum = range.gate.select_from_idx(
+            ctx,
+            &(0..in_max_len-in_min_len).map(|idx| Existing(&vals2[3 * idx])).collect(),
+            &Existing(&max_minus_len_assigned),
+        )?;
+        range.gate.assert_equal(ctx, &Existing(&is_zero_sum), &Existing(&max_minus_len_assigned))?;
+
+        assert_eq!(out_len, out_vec.len());
+        Ok(out_vec)
+    }
+    
     fn load_const(&self, ctx: &mut Context<'_, F>, c: F) -> AssignedValue<F> {
         self.assign_region(ctx, vec![Constant(c)], vec![], vec![], None).unwrap()[0].clone()
     }
