--- conflicted
+++ resolved
@@ -1,8 +1,4 @@
-<<<<<<< HEAD
-use hex::encode;
-=======
 use crate::rlp::rlc::log2;
->>>>>>> 89f71182
 use halo2_base::{
     gates::{range::RangeConfig, GateInstructions, RangeInstructions},
     utils::{fe_to_biguint, value_to_option},
@@ -12,7 +8,6 @@
 use halo2_proofs::{
     circuit::Value,
     halo2curves::FieldExt,
-    circuit::Value,
     plonk::{Advice, Column, ConstraintSystem, Error, Expression, Fixed, Selector},
     poly::Rotation,
 };
@@ -21,7 +16,6 @@
 use lazy_static::lazy_static;
 use serde::{Deserialize, Serialize};
 use std::{marker::PhantomData, rc::Rc};
-use crate::rlp::rlc::log2;
 
 lazy_static! {
     pub static ref RC: [u64; 24] = {
@@ -51,28 +45,16 @@
 pub fn print_bytes<F: FieldExt>(tag: String, x: &[AssignedValue<F>]) {
     let asdf: Vec<Value<F>> = x.iter().map(|a| a.value().copied()).collect();
     let asdf2: Value<Vec<F>> = Value::from_iter::<Vec<Value<F>>>(asdf);
-<<<<<<< HEAD
-    let asdf3: Value<Vec<u8>> = asdf2.map(|a|
-	a.iter().map(|b| { u8::try_from(fe_to_biguint(b)).unwrap() }).collect()
-    );
-=======
     let asdf3: Value<Vec<u8>> =
         asdf2.map(|a| a.iter().map(|b| u8::try_from(fe_to_biguint(b)).unwrap()).collect());
->>>>>>> 89f71182
     println!("{:?} {:?}", tag, asdf3.map(|a| encode(a)));
 }
 
 pub fn print_bytes_raw<F: FieldExt>(tag: String, x: &[AssignedValue<F>]) {
     let asdf: Vec<Value<F>> = x.iter().map(|a| a.value().copied()).collect();
     let asdf2: Value<Vec<F>> = Value::from_iter::<Vec<Value<F>>>(asdf);
-<<<<<<< HEAD
-    let asdf3: Value<Vec<u8>> = asdf2.map(|a|
-	a.iter().map(|b| { u8::try_from(fe_to_biguint(b)).unwrap() }).collect()
-    );
-=======
     let asdf3: Value<Vec<u8>> =
         asdf2.map(|a| a.iter().map(|b| u8::try_from(fe_to_biguint(b)).unwrap()).collect());
->>>>>>> 89f71182
     println!("{:?} {:?}", tag, asdf3);
 }
 
@@ -83,18 +65,6 @@
 pub fn print_bits_val<F: FieldExt>(tag: String, x: &[Value<F>]) {
     let y = x.to_vec();
     let asdf2: Value<Vec<F>> = Value::from_iter::<Vec<Value<F>>>(y);
-<<<<<<< HEAD
-    let asdf3: Value<Vec<u8>> = asdf2.map(|a|
-	a.iter().map(|b| { u8::try_from(fe_to_biguint(b)).unwrap() }).collect()
-    );
-    let asdf4: Value<Vec<u8>> = asdf3.map(|a| {
-	let mut b = Vec::new();
-	for idx in 0..a.len() / 8 {
-	    b.push(a[8 * idx] * 128 + a[8 * idx + 1] * 64 + a[8 * idx + 2] * 32 + a[8 * idx + 3] * 16
-		   + a[8 * idx + 4] * 8 + a[8 * idx + 5] * 4 + a[8 * idx + 6] * 2 + a[8 * idx + 7]);
-	}
-	b
-=======
     let asdf3: Value<Vec<u8>> =
         asdf2.map(|a| a.iter().map(|b| u8::try_from(fe_to_biguint(b)).unwrap()).collect());
     let asdf4: Value<Vec<u8>> = asdf3.map(|a| {
@@ -112,16 +82,11 @@
             );
         }
         b
->>>>>>> 89f71182
     });
     let asdf5: Value<String> = asdf4.map(|a| encode(a));
     println!("{:?} {:?}", tag, asdf5);
 }
 
-<<<<<<< HEAD
-
-=======
->>>>>>> 89f71182
 #[derive(Clone, Debug)]
 pub struct KeccakChip<F: FieldExt> {
     pub values: Vec<Vec<Column<Advice>>>,
@@ -218,166 +183,6 @@
             ctx.zero_cell = Some(zero.clone());
             zero
         }
-<<<<<<< HEAD
-     }   
-
-    pub fn pad_bytes(
-	ctx: &mut Context<'_, F>,
-	range: &RangeConfig<F>,
-	inputs: &[AssignedValue<F>],
-	len: AssignedValue<F>,
-	in_min_len: usize,
-	in_max_len: usize,
-    ) -> Result<Vec<AssignedValue<F>>, Error> {
-	assert_eq!(in_max_len, inputs.len());
-	let out_len = ((in_max_len + 1 + 135) / 136) * 136;
-
-	// first pad with 0s and a single 1 postfix
-	let mut out_vec_pre = Vec::new();
-	for idx in 0..in_min_len {
-	    out_vec_pre.push(inputs[idx].clone());
-	}
-	let mut append: Vec<QuantumCell<F>> = (in_min_len..in_max_len).map(|idx| {
-	    inputs[idx].value().zip(len.value()).map(|(v, l)| {
-		if idx < usize::try_from(fe_to_biguint(l)).unwrap() {
-		    *v
-		} else if idx == usize::try_from(fe_to_biguint(l)).unwrap() {
-		    F::from(1u64)
-		} else {
-		    F::zero()
-		}
-	    })
-	}).map(|v| Witness(v)).collect();
-	let next = Witness(len.value().map(|l| {
-	    if in_max_len == usize::try_from(fe_to_biguint(l)).unwrap() {
-		F::from(1u64)
-	    } else {
-		F::zero()
-	    }
-	}));
-	append.push(next);
-	for idx in in_max_len + 1..out_len {
-	    append.push(Constant(F::zero()));
-	}
-	let mut new_out_vec_pre = range.gate.assign_region_smart(ctx, append, vec![], vec![], vec![])?;
-	out_vec_pre.append(&mut new_out_vec_pre);
-	
-	// check equality matches up to len
-	let mut is_equal_vec = Vec::new();
-	for idx in in_min_len..in_max_len {
-	    let is_equal = range.is_equal(ctx, &Existing(&inputs[idx]), &Existing(&out_vec_pre[idx]))?;
-	    is_equal_vec.push(is_equal);		
-	}
-
-	let mut cumulative_inputs = Vec::new();
-	let mut cumulative_gates = Vec::new();
-	let mut sum = is_equal_vec[0].value().copied();
-	cumulative_inputs.push(Existing(&is_equal_vec[0]));
-	for idx in (in_min_len + 1)..in_max_len {
-	    cumulative_gates.push(3 * (idx - in_min_len) - 3);
-	    cumulative_inputs.push(Constant(F::one()));
-	    cumulative_inputs.push(Existing(&is_equal_vec[idx - in_min_len]));
-	    sum = sum + is_equal_vec[idx - in_min_len].value();
-	    cumulative_inputs.push(Witness(sum));
-	}
-	let vals = range.gate.assign_region_smart(
-	    ctx, cumulative_inputs, cumulative_gates, vec![], vec![],
-	)?;
-	let len_minus_min_val = len.value().copied() - Value::known(F::from(in_min_len as u64));
-	let val = range.gate.assign_region_smart(
-	    ctx,
-	    vec![Witness(len_minus_min_val),
-		 Constant(F::one()),
-		 Constant(F::from(in_min_len as u64)),
-		 Existing(&len)],
-	    vec![0], vec![], vec![]
-	)?;
-	let len_minus_min_assigned = val[0].clone();
-	let is_equal_sum = range.gate.select_from_idx(
-	    ctx,
-	    &(0..in_max_len-in_min_len).map(|idx| Existing(&vals[3 * idx])).collect(),
-	    &Existing(&len_minus_min_assigned),
-	)?;
-	range.gate.assert_equal(ctx, &Existing(&is_equal_sum), &Existing(&len_minus_min_assigned))?;
-
-	// check padding val at index `len`
-	let idx_len_val = range.gate.select_from_idx(
-	    ctx,
-	    &out_vec_pre[in_min_len..in_max_len + 1].iter().map(|v| Existing(v)).collect(),
-	    &Existing(&len_minus_min_assigned)
-	)?;
-	range.gate.assert_equal(ctx, &Existing(&idx_len_val), &Constant(F::from(1u64)))?;
-
-	// check padding 0s after index `len`
-	let mut is_zero_vec = Vec::new();
-	for idx in in_min_len..in_max_len + 1 {	    
-	    let is_zero = range.is_zero(ctx, &out_vec_pre[idx])?;
-	    is_zero_vec.push(is_zero);		
-	}
-	let mut cumulative_inputs2 = Vec::new();
-	let mut cumulative_gates2 = Vec::new();
-	let mut sum2 = is_zero_vec[in_max_len - in_min_len].value().copied();
-	cumulative_inputs2.push(Existing(&is_zero_vec[in_max_len - in_min_len]));
-	for idx in (in_min_len + 1)..in_max_len + 1 {
-	    cumulative_gates2.push(3 * (idx - in_min_len) - 3);
-	    cumulative_inputs2.push(Constant(F::one()));
-	    cumulative_inputs2.push(Existing(&is_zero_vec[in_max_len - idx]));
-	    sum2 = sum2 + is_zero_vec[in_max_len - idx].value().copied();
-	    cumulative_inputs2.push(Witness(sum2));
-	}
-	let vals2 = range.gate.assign_region_smart(
-	    ctx, cumulative_inputs2, cumulative_gates2, vec![], vec![],
-	)?;
-	let max_minus_len_val = Value::known(F::from(in_max_len as u64)) - len.value().copied();
-	let val2 = range.gate.assign_region_smart(
-	    ctx,
-	    vec![Witness(max_minus_len_val),
-		 Constant(F::one()),
-		 Existing(&len),
-		 Constant(F::from(in_max_len as u64))],
-	    vec![0], vec![], vec![]
-	)?;
-	let max_minus_len_assigned = val2[0].clone();
-	let is_zero_sum = range.gate.select_from_idx(
-	    ctx,
-	    &(0..in_max_len + 1 - in_min_len).map(|idx| Existing(&vals2[3 * idx])).collect(),
-	    &Existing(&max_minus_len_assigned),
-	)?;
-	range.gate.assert_equal(ctx, &Existing(&is_zero_sum), &Existing(&max_minus_len_assigned))?;
-		
-	// now add final padding bit: if input has length len bytes, padding is:
-	// | byte idx | len - 1 | len | .. | 136 * N - 1 | ...  | 136 * max - 1|
-	// | byte     | XX      | 1   |    | 128          | 0... | 128           |
-	// if len == 136 * max - 1, then have 129 instead of 1
-	let mut out_vec = Vec::new();
-	for idx in 0..in_min_len {
-	    out_vec.push(out_vec_pre[idx].clone());	
-	}
-	for idx in in_min_len..out_len {
-	    if (idx + 1) % 136 != 0 {
-		out_vec.push(out_vec_pre[idx].clone());
-	    } else {
-		let is_in_pad_range = range.is_less_than(
-		    ctx, &Existing(&len), &Constant(F::from((idx + 1) as u64)), log2(out_len)
-		)?;
-		let out_val = range.gate.assign_region_smart(
-		    ctx,
-		    vec![Existing(&out_vec_pre[idx]),
-			 Existing(&is_in_pad_range),
-			 Constant(F::from(128u64)),
-			 Witness(out_vec_pre[idx].value()
-				 .zip(is_in_pad_range.value())
-				 .map(|(v, p)| *v + (*p) * F::from(128)))],
-		    vec![0],
-		    vec![],
-		    vec![]
-		)?;
-		out_vec.push(out_val[3].clone());
-	    }	
-	}
-	assert_eq!(out_len, out_vec.len());
-	Ok(out_vec)
-=======
     }
 
     pub fn pad_bytes(
@@ -573,7 +378,6 @@
         }
         assert_eq!(out_len, out_vec.len());
         Ok(out_vec)
->>>>>>> 89f71182
     }
 
     fn load_const(&self, ctx: &mut Context<'_, F>, c: F) -> AssignedValue<F> {
@@ -894,17 +698,6 @@
     }
 
     pub fn keccak_bytes_var_len(
-<<<<<<< HEAD
-	&self,
-	ctx: &mut Context<'_, F>,
-	range: &RangeConfig<F>,
-	input: &[AssignedValue<F>],
-	len: AssignedValue<F>,
-	min_len: usize,
-	max_len: usize
-    ) -> Result<Vec<AssignedValue<F>>, Error> {
-	let padded_bytes = KeccakChip::pad_bytes(ctx, range, &input, len.clone(), 479, 556)?;
-=======
         &self,
         ctx: &mut Context<'_, F>,
         range: &RangeConfig<F>,
@@ -914,25 +707,10 @@
         max_len: usize,
     ) -> Result<Vec<AssignedValue<F>>, Error> {
         let padded_bytes = KeccakChip::pad_bytes(ctx, range, &input, len.clone(), 479, 556)?;
->>>>>>> 89f71182
         let mut padded_bits = Vec::with_capacity(8 * padded_bytes.len());
         for byte in padded_bytes.iter() {
             let mut bits = range.num_to_bits(ctx, byte, 8)?;
             padded_bits.push(bits[0].clone());
-<<<<<<< HEAD
-	    padded_bits.push(bits[1].clone());
-	    padded_bits.push(bits[2].clone());
-	    padded_bits.push(bits[3].clone());
-            padded_bits.push(bits[4].clone());
-	    padded_bits.push(bits[5].clone());
-	    padded_bits.push(bits[6].clone());
-	    padded_bits.push(bits[7].clone());	    
-        }
-        let hash_bits = self.keccak_fully_padded_var_len(
-	    ctx, range, &padded_bits[..], len, min_len, max_len
-	)?;
-	Ok(hash_bits)
-=======
             padded_bits.push(bits[1].clone());
             padded_bits.push(bits[2].clone());
             padded_bits.push(bits[3].clone());
@@ -944,28 +722,11 @@
         let hash_bits =
             self.keccak_fully_padded_var_len(ctx, range, &padded_bits[..], len, min_len, max_len)?;
         Ok(hash_bits)
->>>>>>> 89f71182
     }
 
     pub fn keccak_fully_padded_var_len(
         &self,
         ctx: &mut Context<'_, F>,
-<<<<<<< HEAD
-	range: &RangeConfig<F>,
-        input_bits: &[AssignedValue<F>],
-	len: AssignedValue<F>,
-	min_len: usize,
-	max_len: usize
-    ) -> Result<Vec<AssignedValue<F>>, Error> {
-	assert_eq!(input_bits.len() % self.rate, 0);
-	let min_rounds = (min_len + 1 + 135) / 136;
-	let max_rounds = (max_len + 1 + 135) / 136;
-
-	let mut squeezes = Vec::new();
-        let mut state_bits: Option<Vec<AssignedValue<F>>> = None;
-        let mut input_offset = 0;
-	let mut idx = 0;
-=======
         range: &RangeConfig<F>,
         input_bits: &[AssignedValue<F>],
         len: AssignedValue<F>,
@@ -980,7 +741,6 @@
         let mut state_bits: Option<Vec<AssignedValue<F>>> = None;
         let mut input_offset = 0;
         let mut idx = 0;
->>>>>>> 89f71182
         while input_offset < input_bits.len() {
             let block_size = std::cmp::min(input_bits.len() - input_offset, self.rate);
             state_bits = if let Some(mut state_bits) = state_bits {
@@ -1003,36 +763,6 @@
                 state_bits = Some(self.keccak_f1600(ctx, state_bits.unwrap()).unwrap());
             }
 
-<<<<<<< HEAD
-	    if (idx >= min_rounds - 1 && idx < max_rounds) {
-		let mut state_bits_out = state_bits.clone().unwrap();
-		let mut output: Vec<AssignedValue<F>> = state_bits_out[..self.output_bit_len].iter().map(|a| a.clone()).collect();
-		squeezes.push(output);
-	    }
-	    idx = idx + 1;
-        }
-
-	let mut out = squeezes[0].clone();
-	let mut is_valid = range.is_less_than(
-	    ctx, &Existing(&len), &Constant(F::from((136 * min_rounds) as u64)), log2(136 * max_rounds)
-	)?;
-	for round_idx in min_rounds..max_rounds {
-	    for idx in 0..self.output_bit_len {
-		out[idx] = range.gate.select(
-		    ctx,
-		    &Existing(&out[idx]),
-		    &Existing(&squeezes[round_idx - min_rounds + 1][idx]),
-		    &Existing(&is_valid)
-		)?;
-	    }
-	    is_valid = range.is_less_than(
-		ctx, &Existing(&len), &Constant(F::from((136 * (round_idx + 1)) as u64)), log2(136 * max_rounds)
-	    )?;
-	}
-
-        Ok(out)
-    }        
-=======
             if (idx >= min_rounds - 1 && idx < max_rounds) {
                 let mut state_bits_out = state_bits.clone().unwrap();
                 let mut output: Vec<AssignedValue<F>> =
@@ -1068,7 +798,6 @@
 
         Ok(out)
     }
->>>>>>> 89f71182
 }
 
 #[derive(Serialize, Deserialize)]
