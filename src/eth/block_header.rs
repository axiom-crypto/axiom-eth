use halo2_base::{
    gates::{
        range::{RangeConfig, RangeStrategy, RangeStrategy::Vertical},
        GateInstructions, RangeInstructions,
    },
    utils::fe_to_biguint,
    AssignedValue, Context, ContextParams, QuantumCell,
    QuantumCell::{Constant, Existing, Witness},
};
use halo2_proofs::{
    circuit::{AssignedCell, Layouter, SimpleFloorPlanner, Value},
    halo2curves::bn256::Fr,
    plonk::{
        Advice, Challenge, Circuit, Column, ConstraintSystem, Error, Expression, FirstPhase, Fixed,
        Instance, SecondPhase, Selector,
    },
    poly::{
        commitment::{Params, ParamsProver},
        kzg::{
            commitment::{KZGCommitmentScheme, ParamsKZG},
            multiopen::{ProverSHPLONK, VerifierSHPLONK},
            strategy::SingleStrategy,
        },
        Rotation,
    },
    transcript::{
        Blake2bRead, Blake2bWrite, Challenge255, TranscriptReadBuffer, TranscriptWriterBuffer,
    },
};
use num_bigint::BigUint;
use num_traits::cast::ToPrimitive;
use std::cmp::max;
use std::marker::PhantomData;

use eth_types::Field;

use crate::{
    keccak::KeccakChip,
    rlp::rlc::RlcTrace,
    rlp::rlp::{RlpArrayChip, RlpArrayTrace},
};

// parentHash	256 bits	32	33	264
// ommersHash	256 bits	32	33	264
// beneficiary	160 bits	20	21	168
// stateRoot	256 bits	32	33	264
// transactionsRoot	256 bits	32	33	264
// receiptsRoot	256 bits	32	33	264
// logsBloom	256 bytes	256	259	2072
// difficulty	big int scalar	variable	8	64
// number	big int scalar	variable	<= 4	<= 32
// gasLimit	big int scalar	variable	5	40
// gasUsed	big int scalar	variable	<= 5	<= 40
// timestamp	big int scalar	variable	5	40
// extraData	up to 256 bits	variable, <= 32	<= 33	<= 264
// mixHash	256 bits	32	33	264
// nonce	64 bits	8	9	72
// basefee (post-1559)	big int scalar	variable	<= 6	<= 48
#[derive(Clone, Debug)]
pub struct EthBlockHeaderTrace<F: Field> {
    rlp_trace: RlcTrace<F>,
    parent_hash: RlcTrace<F>,
    ommers_hash: RlcTrace<F>,
    beneficiary: RlcTrace<F>,
    state_root: RlcTrace<F>,
    transactions_root: RlcTrace<F>,
    receipts_root: RlcTrace<F>,
    logs_bloom: RlcTrace<F>,
    difficulty: RlcTrace<F>,
    number: RlcTrace<F>,
    gas_limit: RlcTrace<F>,
    gas_used: RlcTrace<F>,
    timestamp: RlcTrace<F>,
    extra_data: RlcTrace<F>,
    mix_hash: RlcTrace<F>,
    nonce: RlcTrace<F>,
    basefee: RlcTrace<F>,

    block_hash: RlcTrace<F>,

    prefix: AssignedValue<F>,
    len_trace: RlcTrace<F>,
    field_prefixs: Vec<AssignedValue<F>>,
    field_len_traces: Vec<RlcTrace<F>>,
}

#[derive(Clone, Debug)]
pub struct EthBlockHeaderChip<F: Field> {
    rlp: RlpArrayChip<F>,
    keccak: KeccakChip<F>,
}

impl<F: Field> EthBlockHeaderChip<F> {
    pub fn configure(
        meta: &mut ConstraintSystem<F>,
        num_basic_chips: usize,
        num_chips_fixed: usize,
        challenge_id: String,
        context_id: String,
        range_strategy: RangeStrategy,
        num_advice: &[usize],
        mut num_lookup_advice: &[usize],
        num_fixed: usize,
        lookup_bits: usize,
    ) -> Self {
        let rlp = RlpArrayChip::configure(
            meta,
            num_basic_chips,
            num_chips_fixed,
            challenge_id.clone(),
            context_id,
            range_strategy,
            num_advice,
            num_lookup_advice,
            num_fixed,
            lookup_bits,
        );
        let params_str = std::fs::read_to_string("configs/keccak.config").unwrap();
        let params: crate::keccak::KeccakCircuitParams =
            serde_json::from_str(params_str.as_str()).unwrap();
        let keccak = KeccakChip::configure(
            meta,
            "keccak".to_string(),
            1088,
            256,
            params.num_advice,
            params.num_advice,
        );
        Self { rlp, keccak }
    }

    pub fn decompose_eth_block_header(
        &self,
        ctx: &mut Context<'_, F>,
        range: &RangeConfig<F>,
        block_header: &Vec<AssignedValue<F>>,
    ) -> Result<EthBlockHeaderTrace<F>, Error> {
        let max_len = 1 + 2 + 553;
        let max_field_lens = vec![33, 33, 21, 33, 33, 33, 259, 8, 4, 5, 5, 5, 33, 33, 9, 6];
        let num_fields = 16;
        let rlp_array_trace = self.rlp.decompose_rlp_array(
            ctx,
            range,
            block_header,
            max_field_lens,
            max_len,
            num_fields,
        )?;

        let mut block_bits = Vec::with_capacity(8 * block_header.len());
        for byte in block_header.iter() {
            let mut bits = range.num_to_bits(ctx, byte, 8)?;
            block_bits.append(&mut bits);
        }
        println!("block_bits {:?}", block_bits.len());
        let hash = self.keccak.keccak(ctx, block_bits).unwrap();
        let mut hash_bytes = Vec::with_capacity(32);
        for idx in 0..32 {
            let (_, _, byte) = range.gate.inner_product(
                ctx,
                &hash[8 * idx..(8 * (idx + 1))].iter().map(|a| Existing(a)).collect(),
                &vec![128u64, 64u64, 32u64, 16u64, 8u64, 4u64, 2u64, 1u64]
                    .iter()
                    .map(|a| Constant(F::from(*a)))
                    .collect(),
            )?;
            hash_bytes.push(byte);
        }
        let hash_len = range.gate.assign_region_smart(
            ctx,
            vec![Constant(F::from(32))],
            vec![],
            vec![],
            vec![],
        )?;
        let block_hash =
            self.rlp.rlc.compute_rlc(ctx, range, &hash_bytes, hash_len[0].clone(), 32)?;

        let block_header_trace = EthBlockHeaderTrace {
            rlp_trace: rlp_array_trace.array_trace.clone(),
            parent_hash: rlp_array_trace.field_traces[0].clone(),
            ommers_hash: rlp_array_trace.field_traces[1].clone(),
            beneficiary: rlp_array_trace.field_traces[2].clone(),
            state_root: rlp_array_trace.field_traces[3].clone(),
            transactions_root: rlp_array_trace.field_traces[4].clone(),
            receipts_root: rlp_array_trace.field_traces[5].clone(),
            logs_bloom: rlp_array_trace.field_traces[6].clone(),
            difficulty: rlp_array_trace.field_traces[7].clone(),
            number: rlp_array_trace.field_traces[8].clone(),
            gas_limit: rlp_array_trace.field_traces[9].clone(),
            gas_used: rlp_array_trace.field_traces[10].clone(),
            timestamp: rlp_array_trace.field_traces[11].clone(),
            extra_data: rlp_array_trace.field_traces[12].clone(),
            mix_hash: rlp_array_trace.field_traces[13].clone(),
            nonce: rlp_array_trace.field_traces[14].clone(),
            basefee: rlp_array_trace.field_traces[15].clone(),

            block_hash: block_hash,

            prefix: rlp_array_trace.prefix.clone(),
            len_trace: rlp_array_trace.len_trace.clone(),
            field_prefixs: rlp_array_trace.field_prefixs.clone(),
            field_len_traces: rlp_array_trace.field_len_traces.clone(),
        };
        Ok(block_header_trace)
    }
}

#[derive(Clone, Debug, Default)]
pub struct EthBlockHeaderTestCircuit<F> {
    pub inputs: Vec<Option<u8>>,
    pub _marker: PhantomData<F>,
}

impl<F: Field> Circuit<F> for EthBlockHeaderTestCircuit<F> {
    type Config = EthBlockHeaderChip<F>;
    type FloorPlanner = SimpleFloorPlanner;

    fn without_witnesses(&self) -> Self {
        Self::default()
    }

    fn configure(meta: &mut ConstraintSystem<F>) -> Self::Config {
        EthBlockHeaderChip::configure(
            meta,
            1,
            1,
            "gamma".to_string(),
            "rlc".to_string(),
            Vertical,
            &[1],
            &[1],
            1,
            11,
        )
    }

    fn synthesize(
        &self,
        config: Self::Config,
        mut layouter: impl Layouter<F>,
    ) -> Result<(), Error> {
        config.rlp.range.load_lookup_table(&mut layouter)?;
        let gamma = layouter.get_challenge(config.rlp.rlc.gamma);
        println!("gamma {:?}", gamma);

        let using_simple_floor_planner = true;
        let mut phase = 0u8;
        let keccak_inputs = layouter.assign_region(
            || "Eth block test",
            |mut region| {
                phase = phase + 1u8;

                println!("phase {:?}", phase);
                let mut aux = Context::new(
                    region,
                    ContextParams {
                        num_advice: vec![
                            ("default".to_string(), config.rlp.range.gate.num_advice),
                            ("rlc".to_string(), config.rlp.rlc.basic_chips.len()),
                            ("keccak".to_string(), config.keccak.values.len()),
                        ],
                    },
                );
                let ctx = &mut aux;
                ctx.challenge.insert("gamma".to_string(), gamma);

                let inputs_assigned = config.rlp.range.gate.assign_region_smart(
                    ctx,
                    self.inputs
                        .iter()
                        .map(|x| {
                            Witness(
                                x.map(|v| Value::known(F::from(v as u64)))
                                    .unwrap_or(Value::unknown()),
                            )
                        })
                        .collect(),
                    vec![],
                    vec![],
                    vec![],
                )?;

                let block_header_trace =
                    config.decompose_eth_block_header(ctx, &config.rlp.range, &inputs_assigned)?;
                let keccak_inputs_iter = inputs_assigned.iter().map(|x| x.value().copied());
                let keccak_inputs: Vec<Vec<Value<F>>> = vec![keccak_inputs_iter.collect()];

                let stats = config.rlp.range.finalize(ctx)?;
                println!("stats {:?}", stats);
                println!("ctx.rows rlc {:?}", ctx.advice_rows.get::<String>(&"rlc".to_string()));
                println!(
                    "ctx.rows default {:?}",
                    ctx.advice_rows.get::<String>(&"default".to_string())
                );
                println!("ctx.cells keccak {:?}", ctx.advice_rows["keccak"].iter().sum::<usize>());
                Ok(keccak_inputs)
            },
        )?;
        Ok(())
    }
}

#[cfg(test)]
mod tests {
    
    use ark_std::{end_timer, start_timer};
    use crate::eth::block_header::EthBlockHeaderTestCircuit;
    use ark_std::{end_timer, start_timer};
    use halo2_proofs::{
        circuit::{AssignedCell, Layouter, SimpleFloorPlanner, Value},
        dev::MockProver,
        halo2curves::bn256::{Bn256, Fr, G1Affine, G2Affine},
        plonk::*,
        poly::commitment::ParamsProver,
        poly::kzg::{
            commitment::{KZGCommitmentScheme, ParamsKZG},
            multiopen::{ProverGWC, ProverSHPLONK, VerifierGWC, VerifierSHPLONK},
            strategy::SingleStrategy,
        },
        transcript::{
            Blake2bRead, Blake2bWrite, Challenge255, TranscriptReadBuffer, TranscriptWriterBuffer,
        },
    };
    use hex::FromHex;
    use std::marker::PhantomData;

    #[test]
    pub fn test_mock_eth_block_header() {
        let k = 14;
        let input_hex = "f90201a0d7519abd494a823b2c9c28908eaf250fe4a6287d747f1cc53a5a193b6533a549a01dcc4de8dec75d7aab85b567b6ccd41ad312451b948a7413f0a142fd40d49347944675c7e5baafbffbca748158becba61ef3b0a263a025000d51f040ee5c473fed74eda9ace87d55a35187b11bcde6f5176025c395bfa0a5800a6de6d28d7425ff72714af2af769b9f8f9e1baf56fb42f793fbb40fde07a056e1062a3dc63791e8a8496837606b14062da70ee69178cea97d6eeb5047550cb9010000236420014dc00423903000840002280080282100004704018340c0241c20011211400426000f900001d8088000011006020002ce98bc00c0000020c9a02040000688040200348c3a0082b81402002814922008085d008008200802802c4000130000101703124801400400018008a6108002020420144011200070020bc0202681810804221304004800088600300000040463614a000e200201c00611c0008e800b014081608010a0218a0b410010082000428209080200f50260a00840006700100f40a000000400000448301008c4a00341040e343500800d06250020010215200c008018002c88350404000bc5000a8000210c00724a0d0a4010210a448083eee2468401c9c3808343107884633899e780a07980d8d1f15474c9185e4d1cef5f207167735009daad2eb6af6da37ffba213c28800000000000000008501e08469e600000000000000000000000000000000000000000000000000000000000000000000000000000000";
        let input_bytes_pre: Vec<u8> = Vec::from_hex(input_hex).unwrap();
        let input_bytes: Vec<Option<u8>> = input_bytes_pre.iter().map(|x| Some(*x)).collect();

        let circuit = EthBlockHeaderTestCircuit::<Fr> { inputs: input_bytes, _marker: PhantomData };
        let prover_try = MockProver::run(k, &circuit, vec![]);
        let prover = prover_try.unwrap();
        prover.assert_satisfied();
        assert_eq!(prover.verify(), Ok(()));
    }

    #[test]
    pub fn test_eth_block_header() -> Result<(), Box<dyn std::error::Error>> {
<<<<<<< HEAD
        let params_str = std::fs::read_to_string("configs/keccak.config").unwrap();
        let params: crate::keccak::KeccakCircuitParams =
            serde_json::from_str(params_str.as_str()).unwrap();
        let k = params.degree;
=======
        let k = 18;
>>>>>>> 8fe2b0e7
        let input_hex = "f90201a0d7519abd494a823b2c9c28908eaf250fe4a6287d747f1cc53a5a193b6533a549a01dcc4de8dec75d7aab85b567b6ccd41ad312451b948a7413f0a142fd40d49347944675c7e5baafbffbca748158becba61ef3b0a263a025000d51f040ee5c473fed74eda9ace87d55a35187b11bcde6f5176025c395bfa0a5800a6de6d28d7425ff72714af2af769b9f8f9e1baf56fb42f793fbb40fde07a056e1062a3dc63791e8a8496837606b14062da70ee69178cea97d6eeb5047550cb9010000236420014dc00423903000840002280080282100004704018340c0241c20011211400426000f900001d8088000011006020002ce98bc00c0000020c9a02040000688040200348c3a0082b81402002814922008085d008008200802802c4000130000101703124801400400018008a6108002020420144011200070020bc0202681810804221304004800088600300000040463614a000e200201c00611c0008e800b014081608010a0218a0b410010082000428209080200f50260a00840006700100f40a000000400000448301008c4a00341040e343500800d06250020010215200c008018002c88350404000bc5000a8000210c00724a0d0a4010210a448083eee2468401c9c3808343107884633899e780a07980d8d1f15474c9185e4d1cef5f207167735009daad2eb6af6da37ffba213c28800000000000000008501e08469e600000000000000000000000000000000000000000000000000000000000000000000000000000000";
        let input_bytes_pre: Vec<u8> = Vec::from_hex(input_hex).unwrap();
        let input_bytes: Vec<Option<u8>> = input_bytes_pre.iter().map(|x| Some(*x)).collect();
        let input_nones: Vec<Option<u8>> = input_bytes.iter().map(|x| None).collect();

        let mut rng = rand::thread_rng();
        let params = ParamsKZG::<Bn256>::setup(k, &mut rng);
        let circuit = EthBlockHeaderTestCircuit::<Fr> { inputs: input_nones, _marker: PhantomData };

<<<<<<< HEAD
        let vk_time = start_timer!(|| "vk gen");
        let vk = keygen_vk(&params, &circuit)?;
        end_timer!(vk_time);
        let pk_time = start_timer!(|| "pk gen");
        let pk = keygen_pk(&params, vk, &circuit)?;
        end_timer!(pk_time);
        println!("");
        println!("==============STARTING PROOF GEN===================");
=======
        let vkey_timer = start_timer!(||"vk gen");
        let vk = keygen_vk(&params, &circuit)?;
	end_timer!(vkey_timer);
	let pkey_timer = start_timer!(||"pk gen");
        let pk = keygen_pk(&params, vk, &circuit)?;
	end_timer!(pkey_timer);
>>>>>>> 8fe2b0e7

	let proof_timer = start_timer!(||"proof gen");
        let proof_circuit =
            EthBlockHeaderTestCircuit::<Fr> { inputs: input_bytes, _marker: PhantomData };
        let mut transcript = Blake2bWrite::<_, _, Challenge255<_>>::init(vec![]);
        let pf_time = start_timer!(|| "proof gen");
        create_proof::<
            KZGCommitmentScheme<Bn256>,
            ProverGWC<'_, Bn256>,
            Challenge255<G1Affine>,
            _,
            Blake2bWrite<Vec<u8>, G1Affine, Challenge255<G1Affine>>,
            EthBlockHeaderTestCircuit<Fr>,
            >(&params, &pk, &[proof_circuit], &[&[]], rng, &mut transcript)?;	
        let proof = transcript.finalize();
<<<<<<< HEAD
        end_timer!(pf_time);

=======
	end_timer!(proof_timer);

	let verify_timer = start_timer!(||"verify");
>>>>>>> 8fe2b0e7
        let verifier_params = params.verifier_params();
        let strategy = SingleStrategy::new(&params);
        let mut transcript = Blake2bRead::<_, _, Challenge255<_>>::init(&proof[..]);
        let verify_time = start_timer!(|| "verify");
        assert!(verify_proof::<
            KZGCommitmentScheme<Bn256>,
            VerifierGWC<'_, Bn256>,
            Challenge255<G1Affine>,
            Blake2bRead<&[u8], G1Affine, Challenge255<G1Affine>>,
            SingleStrategy<'_, Bn256>,
        >(verifier_params, pk.get_vk(), strategy, &[&[]], &mut transcript)
<<<<<<< HEAD
        .is_ok());
        end_timer!(verify_time);
=======
		.is_ok());
	end_timer!(verify_timer);
>>>>>>> 8fe2b0e7
        Ok(())
    }
}<|MERGE_RESOLUTION|>--- conflicted
+++ resolved
@@ -341,14 +341,11 @@
 
     #[test]
     pub fn test_eth_block_header() -> Result<(), Box<dyn std::error::Error>> {
-<<<<<<< HEAD
         let params_str = std::fs::read_to_string("configs/keccak.config").unwrap();
         let params: crate::keccak::KeccakCircuitParams =
             serde_json::from_str(params_str.as_str()).unwrap();
         let k = params.degree;
-=======
-        let k = 18;
->>>>>>> 8fe2b0e7
+        
         let input_hex = "f90201a0d7519abd494a823b2c9c28908eaf250fe4a6287d747f1cc53a5a193b6533a549a01dcc4de8dec75d7aab85b567b6ccd41ad312451b948a7413f0a142fd40d49347944675c7e5baafbffbca748158becba61ef3b0a263a025000d51f040ee5c473fed74eda9ace87d55a35187b11bcde6f5176025c395bfa0a5800a6de6d28d7425ff72714af2af769b9f8f9e1baf56fb42f793fbb40fde07a056e1062a3dc63791e8a8496837606b14062da70ee69178cea97d6eeb5047550cb9010000236420014dc00423903000840002280080282100004704018340c0241c20011211400426000f900001d8088000011006020002ce98bc00c0000020c9a02040000688040200348c3a0082b81402002814922008085d008008200802802c4000130000101703124801400400018008a6108002020420144011200070020bc0202681810804221304004800088600300000040463614a000e200201c00611c0008e800b014081608010a0218a0b410010082000428209080200f50260a00840006700100f40a000000400000448301008c4a00341040e343500800d06250020010215200c008018002c88350404000bc5000a8000210c00724a0d0a4010210a448083eee2468401c9c3808343107884633899e780a07980d8d1f15474c9185e4d1cef5f207167735009daad2eb6af6da37ffba213c28800000000000000008501e08469e600000000000000000000000000000000000000000000000000000000000000000000000000000000";
         let input_bytes_pre: Vec<u8> = Vec::from_hex(input_hex).unwrap();
         let input_bytes: Vec<Option<u8>> = input_bytes_pre.iter().map(|x| Some(*x)).collect();
@@ -358,7 +355,6 @@
         let params = ParamsKZG::<Bn256>::setup(k, &mut rng);
         let circuit = EthBlockHeaderTestCircuit::<Fr> { inputs: input_nones, _marker: PhantomData };
 
-<<<<<<< HEAD
         let vk_time = start_timer!(|| "vk gen");
         let vk = keygen_vk(&params, &circuit)?;
         end_timer!(vk_time);
@@ -367,16 +363,8 @@
         end_timer!(pk_time);
         println!("");
         println!("==============STARTING PROOF GEN===================");
-=======
-        let vkey_timer = start_timer!(||"vk gen");
-        let vk = keygen_vk(&params, &circuit)?;
-	end_timer!(vkey_timer);
-	let pkey_timer = start_timer!(||"pk gen");
-        let pk = keygen_pk(&params, vk, &circuit)?;
-	end_timer!(pkey_timer);
->>>>>>> 8fe2b0e7
-
-	let proof_timer = start_timer!(||"proof gen");
+
+	      let proof_timer = start_timer!(||"proof gen");
         let proof_circuit =
             EthBlockHeaderTestCircuit::<Fr> { inputs: input_bytes, _marker: PhantomData };
         let mut transcript = Blake2bWrite::<_, _, Challenge255<_>>::init(vec![]);
@@ -390,14 +378,8 @@
             EthBlockHeaderTestCircuit<Fr>,
             >(&params, &pk, &[proof_circuit], &[&[]], rng, &mut transcript)?;	
         let proof = transcript.finalize();
-<<<<<<< HEAD
         end_timer!(pf_time);
 
-=======
-	end_timer!(proof_timer);
-
-	let verify_timer = start_timer!(||"verify");
->>>>>>> 8fe2b0e7
         let verifier_params = params.verifier_params();
         let strategy = SingleStrategy::new(&params);
         let mut transcript = Blake2bRead::<_, _, Challenge255<_>>::init(&proof[..]);
@@ -409,13 +391,9 @@
             Blake2bRead<&[u8], G1Affine, Challenge255<G1Affine>>,
             SingleStrategy<'_, Bn256>,
         >(verifier_params, pk.get_vk(), strategy, &[&[]], &mut transcript)
-<<<<<<< HEAD
         .is_ok());
         end_timer!(verify_time);
-=======
-		.is_ok());
-	end_timer!(verify_timer);
->>>>>>> 8fe2b0e7
+
         Ok(())
     }
 }